
#include "psc_testing.h"
#include "psc_push_fields.h"
#include <mrc_profile.h>
#include <mrc_params.h>

#include <stdio.h>
#include <math.h>
#include <mpi.h>

static void
setup_fields(mfields_base_t *flds)
{
  foreach_patch(p) {
    fields_base_t *pf = &flds->f[p];
    foreach_3d_g(p, jx, jy, jz) {
      int ix, iy, iz;
      psc_local_to_global_indices(p, jx, jy, jz, &ix, &iy, &iz);
      f_real xx = 2.*M_PI * ix / psc.domain.gdims[0];
      f_real yy = 2.*M_PI * iy / psc.domain.gdims[1];
      F3_BASE(pf, JXI, jx,jy,jz) = cos(xx) * sin(yy);
      F3_BASE(pf, JYI, jx,jy,jz) = sin(xx) * sin(yy);
      F3_BASE(pf, JZI, jx,jy,jz) = cos(xx) * cos(yy);
    } foreach_3d_g_end;
  }
}

int
main(int argc, char **argv)
{
  MPI_Init(&argc, &argv);
  libmrc_params_init(argc, argv);

  struct psc_mod_config conf_fortran = {
    .mod_field = "fortran",
  };
  struct psc_mod_config conf_c = {
    .mod_field = "c",
  };

#ifdef USE_CBE
  struct psc_mod_config conf_cbe = {
    .mod_field = "cbe",
  };
#endif

  // test push_field_a


  psc_create_test_xy(&conf_fortran);
  mfields_base_t *flds = &psc.flds;
  setup_fields(flds);
<<<<<<< HEAD
  //  psc_dump_field(flds,EX,"ex0");
  psc_push_field_a(flds);
  psc_dump_field(flds,EX, "ex1");
=======
  // psc_dump_field(EX, "ex0");
  psc_push_fields_step_a(psc.push_fields, flds);
  // psc_dump_field(EX, "ex1");
>>>>>>> 0dd82b3e
  psc_save_fields_ref(flds);
  psc_destroy();

  psc_create_test_xy(&conf_c);
  setup_fields(flds);
  psc_push_fields_step_a(psc.push_fields, flds);
  // psc_dump_field(EX, "ex2");
  // psc_dump_field(EY, "ey2");
  // psc_dump_field(EZ, "ez2");
  // psc_dump_field(HX, "hx2");
  // psc_dump_field(HY, "hy2");
  // psc_dump_field(HZ, "hz2");
  psc_check_fields_ref(flds, (int []) { EX, EY, EZ, HX, HY, HZ, -1 }, 1e-7);
  psc_destroy();

#ifdef USE_CBE
  psc_create_test_xy(&conf_cbe);
  setup_fields(flds);
  psc_dump_field(flds,EX,"ex0");
  psc_push_field_a(flds);
  psc_dump_field(flds,EX, "ex2");
  // psc_dump_field(EY, "ey2");
  // psc_dump_field(EZ, "ez2");
  // psc_dump_field(HX, "hx2");
  // psc_dump_field(HY, "hy2");
  // psc_dump_field(HZ, "hz2");
  psc_check_fields_ref(flds, (int []) { EX, EY, EZ, HX, HY, HZ, -1 }, 1e-7);
  psc_destroy();
#endif


  // test push_field_b

  psc_create_test_xy(&conf_fortran);
  setup_fields(flds);
<<<<<<< HEAD
  //  psc_dump_field(flds, EX, "ex0");
  psc_push_field_b(flds);
  //  psc_dump_field(flds, EX, "ex1");
=======
  psc_dump_field(flds, EX, "ex0");
  psc_push_fields_step_b(psc.push_fields, flds);
  psc_dump_field(flds, EX, "ex1");
>>>>>>> 0dd82b3e
  psc_save_fields_ref(flds);
  psc_destroy();

  psc_create_test_xy(&conf_c);
  setup_fields(flds);
<<<<<<< HEAD
  psc_push_field_b(flds);
  //  psc_dump_field(flds, EX, "ex2");
  //  psc_dump_field(flds, EY, "ey2");
  //  psc_dump_field(flds, EZ, "ez2");
  //  psc_dump_field(flds, HX, "hx2");
  //  psc_dump_field(flds, HY, "hy2");
  //  psc_dump_field(flds, HZ, "hz2");
=======
  psc_push_fields_step_b(psc.push_fields, flds);
  psc_dump_field(flds, EX, "ex2");
  psc_dump_field(flds, EY, "ey2");
  psc_dump_field(flds, EZ, "ez2");
  psc_dump_field(flds, HX, "hx2");
  psc_dump_field(flds, HY, "hy2");
  psc_dump_field(flds, HZ, "hz2");
>>>>>>> 0dd82b3e
  psc_check_fields_ref(flds, (int []) { EX, EY, EZ, HX, HY, HZ, -1 }, 1e-7);
  psc_destroy();

#ifdef USE_CBE
  psc_create_test_xy(&conf_cbe);
  setup_fields(flds);
  psc_push_field_b(flds);
  //  psc_dump_field(flds,EX, "ex2");
  // psc_dump_field(EY, "ey2");
  // psc_dump_field(EZ, "ez2");
  // psc_dump_field(HX, "hx2");
  // psc_dump_field(HY, "hy2");
  // psc_dump_field(HZ, "hz2");
  psc_check_fields_ref(flds, (int []) { EX, EY, EZ, HX, HY, HZ, -1 }, 1e-7);
  psc_destroy();
#endif


  prof_print();

  MPI_Finalize();
}<|MERGE_RESOLUTION|>--- conflicted
+++ resolved
@@ -8,6 +8,12 @@
 #include <math.h>
 #include <mpi.h>
 
+
+// Note: I have changed the test fields to lie in the 
+// xy plane instead of xz. For most field implementations
+// this shouldn't make any difference. The CBE 2D implementation
+// will **only** handle the xy plane, so I need that to be testable.
+// --steve 
 static void
 setup_fields(mfields_base_t *flds)
 {
@@ -50,15 +56,9 @@
   psc_create_test_xy(&conf_fortran);
   mfields_base_t *flds = &psc.flds;
   setup_fields(flds);
-<<<<<<< HEAD
-  //  psc_dump_field(flds,EX,"ex0");
-  psc_push_field_a(flds);
-  psc_dump_field(flds,EX, "ex1");
-=======
   // psc_dump_field(EX, "ex0");
   psc_push_fields_step_a(psc.push_fields, flds);
   // psc_dump_field(EX, "ex1");
->>>>>>> 0dd82b3e
   psc_save_fields_ref(flds);
   psc_destroy();
 
@@ -77,9 +77,9 @@
 #ifdef USE_CBE
   psc_create_test_xy(&conf_cbe);
   setup_fields(flds);
-  psc_dump_field(flds,EX,"ex0");
-  psc_push_field_a(flds);
-  psc_dump_field(flds,EX, "ex2");
+  //psc_dump_field(flds,EX,"ex0");
+  psc_push_fielda_step_a(psc.push_fields, flds);
+  //psc_dump_field(flds,EX, "ex2");
   // psc_dump_field(EY, "ey2");
   // psc_dump_field(EZ, "ez2");
   // psc_dump_field(HX, "hx2");
@@ -94,29 +94,14 @@
 
   psc_create_test_xy(&conf_fortran);
   setup_fields(flds);
-<<<<<<< HEAD
-  //  psc_dump_field(flds, EX, "ex0");
-  psc_push_field_b(flds);
-  //  psc_dump_field(flds, EX, "ex1");
-=======
   psc_dump_field(flds, EX, "ex0");
   psc_push_fields_step_b(psc.push_fields, flds);
   psc_dump_field(flds, EX, "ex1");
->>>>>>> 0dd82b3e
   psc_save_fields_ref(flds);
   psc_destroy();
 
   psc_create_test_xy(&conf_c);
   setup_fields(flds);
-<<<<<<< HEAD
-  psc_push_field_b(flds);
-  //  psc_dump_field(flds, EX, "ex2");
-  //  psc_dump_field(flds, EY, "ey2");
-  //  psc_dump_field(flds, EZ, "ez2");
-  //  psc_dump_field(flds, HX, "hx2");
-  //  psc_dump_field(flds, HY, "hy2");
-  //  psc_dump_field(flds, HZ, "hz2");
-=======
   psc_push_fields_step_b(psc.push_fields, flds);
   psc_dump_field(flds, EX, "ex2");
   psc_dump_field(flds, EY, "ey2");
@@ -124,14 +109,13 @@
   psc_dump_field(flds, HX, "hx2");
   psc_dump_field(flds, HY, "hy2");
   psc_dump_field(flds, HZ, "hz2");
->>>>>>> 0dd82b3e
   psc_check_fields_ref(flds, (int []) { EX, EY, EZ, HX, HY, HZ, -1 }, 1e-7);
   psc_destroy();
 
 #ifdef USE_CBE
   psc_create_test_xy(&conf_cbe);
   setup_fields(flds);
-  psc_push_field_b(flds);
+  psc_push_fields_step_b(psc.push_fields, flds);
   //  psc_dump_field(flds,EX, "ex2");
   // psc_dump_field(EY, "ey2");
   // psc_dump_field(EZ, "ez2");
