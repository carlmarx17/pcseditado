
#include "psc_testing.h"
#include "psc_push_fields.h"
#include <mrc_profile.h>
#include <mrc_params.h>

#include <stdio.h>
#include <math.h>
#include <mpi.h>


// Note: I have changed the test fields to lie in the 
// xy plane instead of xz. For most field implementations
// this shouldn't make any difference. The CBE 2D implementation
// will **only** handle the xy plane, so I need that to be testable.
// --steve 
static void
setup_fields(mfields_base_t *flds)
{
  foreach_patch(p) {
    fields_base_t *pf = &flds->f[p];
    foreach_3d_g(p, jx, jy, jz) {
      int ix, iy, iz;
      psc_local_to_global_indices(&psc, p, jx, jy, jz, &ix, &iy, &iz);
      f_real xx = 2.*M_PI * ix / psc.domain.gdims[0];
      f_real yy = 2.*M_PI * iy / psc.domain.gdims[1];
      F3_BASE(pf, JXI, jx,jy,jz) = cos(xx) * sin(yy);
      F3_BASE(pf, JYI, jx,jy,jz) = sin(xx) * sin(yy);
      F3_BASE(pf, JZI, jx,jy,jz) = cos(xx) * cos(yy);
    } foreach_3d_g_end;
  }
}

int
main(int argc, char **argv)
{
  MPI_Init(&argc, &argv);
  libmrc_params_init(argc, argv);

<<<<<<< HEAD
  // test push_field_a

  struct psc_case *_case = psc_create_test_xz();
  psc_push_fields_set_type(psc.push_fields, "fortran");
  psc_case_setup(_case);
  setup_fields(psc.flds);
=======
  struct psc_mod_config conf_fortran = {
    .mod_field = "fortran",
  };
  struct psc_mod_config conf_c = {
    .mod_field = "c",
  };

#ifdef USE_CBE
  struct psc_mod_config conf_cbe = {
    .mod_field = "cbe",
  };
#endif

  // test push_field_a


  psc_create_test_xy(&conf_fortran);
  mfields_base_t *flds = &psc.flds;
  setup_fields(flds);
>>>>>>> 8a56a824
  // psc_dump_field(EX, "ex0");
  psc_push_fields_step_a(psc.push_fields, psc.flds);
  // psc_dump_field(EX, "ex1");
  psc_save_fields_ref(&psc, psc.flds);
  psc_case_destroy(_case);

<<<<<<< HEAD
  _case = psc_create_test_xz();
  psc_push_fields_set_type(psc.push_fields, "c");
  psc_case_setup(_case);
  setup_fields(psc.flds);
  psc_push_fields_step_a(psc.push_fields, psc.flds);
=======
  psc_create_test_xy(&conf_c);
  setup_fields(flds);
  psc_push_fields_step_a(psc.push_fields, flds);
>>>>>>> 8a56a824
  // psc_dump_field(EX, "ex2");
  // psc_dump_field(EY, "ey2");
  // psc_dump_field(EZ, "ez2");
  // psc_dump_field(HX, "hx2");
  // psc_dump_field(HY, "hy2");
  // psc_dump_field(HZ, "hz2");
  psc_check_fields_ref(&psc, psc.flds, (int []) { EX, EY, EZ, HX, HY, HZ, -1 }, 1e-7);
  psc_case_destroy(_case);

<<<<<<< HEAD
  // test push_field_b

  _case = psc_create_test_xz();
  psc_push_fields_set_type(psc.push_fields, "fortran");
  psc_case_setup(_case);
  setup_fields(psc.flds);
  psc_dump_field(psc.flds, EX, "ex0");
  psc_push_fields_step_b(psc.push_fields, psc.flds);
  psc_dump_field(psc.flds, EX, "ex1");
  psc_save_fields_ref(&psc, psc.flds);
  psc_case_destroy(_case);

  _case = psc_create_test_xz();
  psc_push_fields_set_type(psc.push_fields, "c");
  psc_case_setup(_case);
  setup_fields(psc.flds);
  psc_push_fields_step_b(psc.push_fields, psc.flds);
  psc_dump_field(psc.flds, EX, "ex2");
  psc_dump_field(psc.flds, EY, "ey2");
  psc_dump_field(psc.flds, EZ, "ez2");
  psc_dump_field(psc.flds, HX, "hx2");
  psc_dump_field(psc.flds, HY, "hy2");
  psc_dump_field(psc.flds, HZ, "hz2");
  psc_check_fields_ref(&psc, psc.flds, (int []) { EX, EY, EZ, HX, HY, HZ, -1 }, 1e-7);
  psc_case_destroy(_case);
=======
#ifdef USE_CBE
  psc_create_test_xy(&conf_cbe);
  setup_fields(flds);
  //psc_dump_field(flds,EX,"ex0");
  psc_push_fields_step_a(psc.push_fields, flds);
  //psc_dump_field(flds,EX, "ex2");
  // psc_dump_field(EY, "ey2");
  // psc_dump_field(EZ, "ez2");
  // psc_dump_field(HX, "hx2");
  // psc_dump_field(HY, "hy2");
  // psc_dump_field(HZ, "hz2");
  psc_check_fields_ref(&psc,flds, (int []) { EX, EY, EZ, HX, HY, HZ, -1 }, 1e-7);
  psc_destroy(&psc);
#endif


  // test push_field_b

  psc_create_test_xy(&conf_fortran);
  setup_fields(flds);
  psc_dump_field(flds, EX, "ex0");
  psc_push_fields_step_b(psc.push_fields, flds);
  psc_dump_field(flds, EX, "ex1");
  psc_save_fields_ref(&psc, flds);
  psc_destroy(&psc);

  psc_create_test_xy(&conf_c);
  setup_fields(flds);
  psc_push_fields_step_b(psc.push_fields, flds);
  psc_dump_field(flds, EX, "ex2");
  psc_dump_field(flds, EY, "ey2");
  psc_dump_field(flds, EZ, "ez2");
  psc_dump_field(flds, HX, "hx2");
  psc_dump_field(flds, HY, "hy2");
  psc_dump_field(flds, HZ, "hz2");
  psc_check_fields_ref(&psc, flds, (int []) { EX, EY, EZ, HX, HY, HZ, -1 }, 1e-7);
  psc_destroy(&psc);
>>>>>>> 8a56a824

#ifdef USE_CBE
  psc_create_test_xy(&conf_cbe);
  setup_fields(flds);
  psc_push_fields_step_b(psc.push_fields, flds);
  //  psc_dump_field(flds,EX, "ex2");
  // psc_dump_field(EY, "ey2");
  // psc_dump_field(EZ, "ez2");
  // psc_dump_field(HX, "hx2");
  // psc_dump_field(HY, "hy2");
  // psc_dump_field(HZ, "hz2");
  psc_check_fields_ref(&psc,flds, (int []) { EX, EY, EZ, HX, HY, HZ, -1 }, 1e-7);
  psc_destroy(&psc);
#endif


  prof_print();

  MPI_Finalize();
}<|MERGE_RESOLUTION|>--- conflicted
+++ resolved
@@ -37,140 +37,80 @@
   MPI_Init(&argc, &argv);
   libmrc_params_init(argc, argv);
 
-<<<<<<< HEAD
   // test push_field_a
 
-  struct psc_case *_case = psc_create_test_xz();
+  struct psc_case *_case = psc_create_test_xy();
   psc_push_fields_set_type(psc.push_fields, "fortran");
   psc_case_setup(_case);
   setup_fields(psc.flds);
-=======
-  struct psc_mod_config conf_fortran = {
-    .mod_field = "fortran",
-  };
-  struct psc_mod_config conf_c = {
-    .mod_field = "c",
-  };
-
-#ifdef USE_CBE
-  struct psc_mod_config conf_cbe = {
-    .mod_field = "cbe",
-  };
-#endif
-
-  // test push_field_a
-
-
-  psc_create_test_xy(&conf_fortran);
-  mfields_base_t *flds = &psc.flds;
-  setup_fields(flds);
->>>>>>> 8a56a824
   // psc_dump_field(EX, "ex0");
   psc_push_fields_step_a(psc.push_fields, psc.flds);
-  // psc_dump_field(EX, "ex1");
   psc_save_fields_ref(&psc, psc.flds);
   psc_case_destroy(_case);
 
-<<<<<<< HEAD
-  _case = psc_create_test_xz();
+  _case = psc_create_test_xy();
   psc_push_fields_set_type(psc.push_fields, "c");
   psc_case_setup(_case);
   setup_fields(psc.flds);
   psc_push_fields_step_a(psc.push_fields, psc.flds);
-=======
-  psc_create_test_xy(&conf_c);
-  setup_fields(flds);
-  psc_push_fields_step_a(psc.push_fields, flds);
->>>>>>> 8a56a824
-  // psc_dump_field(EX, "ex2");
-  // psc_dump_field(EY, "ey2");
-  // psc_dump_field(EZ, "ez2");
-  // psc_dump_field(HX, "hx2");
-  // psc_dump_field(HY, "hy2");
-  // psc_dump_field(HZ, "hz2");
   psc_check_fields_ref(&psc, psc.flds, (int []) { EX, EY, EZ, HX, HY, HZ, -1 }, 1e-7);
   psc_case_destroy(_case);
 
-<<<<<<< HEAD
   // test push_field_b
 
-  _case = psc_create_test_xz();
+  _case = psc_create_test_xy();
   psc_push_fields_set_type(psc.push_fields, "fortran");
   psc_case_setup(_case);
   setup_fields(psc.flds);
-  psc_dump_field(psc.flds, EX, "ex0");
   psc_push_fields_step_b(psc.push_fields, psc.flds);
-  psc_dump_field(psc.flds, EX, "ex1");
   psc_save_fields_ref(&psc, psc.flds);
   psc_case_destroy(_case);
 
-  _case = psc_create_test_xz();
+  _case = psc_create_test_xy();
   psc_push_fields_set_type(psc.push_fields, "c");
   psc_case_setup(_case);
   setup_fields(psc.flds);
   psc_push_fields_step_b(psc.push_fields, psc.flds);
-  psc_dump_field(psc.flds, EX, "ex2");
-  psc_dump_field(psc.flds, EY, "ey2");
-  psc_dump_field(psc.flds, EZ, "ez2");
-  psc_dump_field(psc.flds, HX, "hx2");
-  psc_dump_field(psc.flds, HY, "hy2");
-  psc_dump_field(psc.flds, HZ, "hz2");
   psc_check_fields_ref(&psc, psc.flds, (int []) { EX, EY, EZ, HX, HY, HZ, -1 }, 1e-7);
   psc_case_destroy(_case);
-=======
+
 #ifdef USE_CBE
   psc_create_test_xy(&conf_cbe);
   setup_fields(flds);
-  //psc_dump_field(flds,EX,"ex0");
-  psc_push_fields_step_a(psc.push_fields, flds);
-  //psc_dump_field(flds,EX, "ex2");
-  // psc_dump_field(EY, "ey2");
-  // psc_dump_field(EZ, "ez2");
-  // psc_dump_field(HX, "hx2");
-  // psc_dump_field(HY, "hy2");
-  // psc_dump_field(HZ, "hz2");
+  psc_push_fields_step_a(psc.push_fields, psc.flds);
   psc_check_fields_ref(&psc,flds, (int []) { EX, EY, EZ, HX, HY, HZ, -1 }, 1e-7);
   psc_destroy(&psc);
 #endif
 
-
   // test push_field_b
 
-  psc_create_test_xy(&conf_fortran);
-  setup_fields(flds);
-  psc_dump_field(flds, EX, "ex0");
-  psc_push_fields_step_b(psc.push_fields, flds);
-  psc_dump_field(flds, EX, "ex1");
-  psc_save_fields_ref(&psc, flds);
-  psc_destroy(&psc);
+  _case = psc_create_test_xy();
+  psc_push_fields_set_type(psc.push_fields, "fortran");
+  psc_case_setup(_case);
+  setup_fields(psc.flds);
+  psc_push_fields_step_b(psc.push_fields, psc.flds);
+  psc_save_fields_ref(&psc, psc.flds);
+  psc_case_destroy(_case);
 
-  psc_create_test_xy(&conf_c);
-  setup_fields(flds);
-  psc_push_fields_step_b(psc.push_fields, flds);
-  psc_dump_field(flds, EX, "ex2");
-  psc_dump_field(flds, EY, "ey2");
-  psc_dump_field(flds, EZ, "ez2");
-  psc_dump_field(flds, HX, "hx2");
-  psc_dump_field(flds, HY, "hy2");
-  psc_dump_field(flds, HZ, "hz2");
-  psc_check_fields_ref(&psc, flds, (int []) { EX, EY, EZ, HX, HY, HZ, -1 }, 1e-7);
-  psc_destroy(&psc);
->>>>>>> 8a56a824
+  _case = psc_create_test_xy();
+  psc_push_fields_set_type(psc.push_fields, "c");
+  psc_case_setup(_case);
+  setup_fields(psc.flds);
+  psc_push_fields_step_b(psc.push_fields, psc.flds);
+  psc_check_fields_ref(&psc, psc.flds,
+		       (int []) { EX, EY, EZ, HX, HY, HZ, -1 }, 1e-7);
+  psc_case_destroy(_case);
 
 #ifdef USE_CBE
-  psc_create_test_xy(&conf_cbe);
-  setup_fields(flds);
-  psc_push_fields_step_b(psc.push_fields, flds);
-  //  psc_dump_field(flds,EX, "ex2");
-  // psc_dump_field(EY, "ey2");
-  // psc_dump_field(EZ, "ez2");
-  // psc_dump_field(HX, "hx2");
-  // psc_dump_field(HY, "hy2");
-  // psc_dump_field(HZ, "hz2");
-  psc_check_fields_ref(&psc,flds, (int []) { EX, EY, EZ, HX, HY, HZ, -1 }, 1e-7);
-  psc_destroy(&psc);
+  _case = psc_create_test_xy();
+  psc_push_fields_set_type(psc.push_fields, "cbe");
+  psc_case_setup(_case);
+  setup_fields(psc.flds);
+  psc_push_fields_step_b(psc.push_fields, psc.flds);
+  psc_check_fields_ref(&psc, psc.flds,
+		       (int []) { EX, EY, EZ, HX, HY, HZ, -1 }, 1e-7);
+  psc_case_destroy(_case);
 #endif
-
 
   prof_print();
 
