--- conflicted
+++ resolved
@@ -15,27 +15,10 @@
 static void
 mrc_crds_gen_uniform_run(struct mrc_crds_gen *gen, double *xx, double *dx)
 {
-<<<<<<< HEAD
-  int d = gen->d;
-  int n = gen->dims[d];
-
-  float xl[3], xh[3];
-  mrc_crds_get_param_float3(gen->crds, "l", xl);
-  mrc_crds_get_param_float3(gen->crds, "h", xh);
-  
-  int sw;
-  mrc_crds_get_param_int(gen->crds, "sw", &sw);
-
-  double h = ((double) xh[d] - (double) xl[d]) / n;
-  
-  for (int i = -sw; i < n + sw; i++) {
-    xx[i] = (double)xl[d] + (i + .5) * h;
-=======
   double h = (gen->xh - gen->xl) / gen->n;
 
   for (int i = -gen->sw; i < gen->n + gen->sw; i++) {
     xx[i] = gen->xl + (i + .5) * h;
->>>>>>> 095aa52b
     dx[i] = h;
   }
 }
