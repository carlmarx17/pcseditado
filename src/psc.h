
#ifndef PSC_H
#define PSC_H

#include <config.h>

#include <stdbool.h>
#include <stdio.h>

enum {
  NE , NI , NN ,
  JXI, JYI, JZI,
  EX , EY , EZ ,
  BX , BY , BZ ,
  NR_FIELDS,
};

// C floating point type
// used to switch between single and double precision

typedef float real;

#define real(x) x ## f

// Fortran types

typedef double f_real;
typedef int f_int;

#define FF3_OFF(jx,jy,jz)						\
  (((((jz)-psc.ilg[2]))							\
    *psc.img[1] + ((jy)-psc.ilg[1]))					\
   *psc.img[0] + ((jx)-psc.ilg[0]))

#if 1

#define FF3(fldnr, jx,jy,jz)			\
  (psc.f_fields[fldnr][FF3_OFF(jx,jy,jz)])

#else

#define FF3(fldnr, jx,jy,jz)						\
  (*({int off = FF3_OFF(jx,jy,jz);					\
      assert(off >= 0);							\
      assert(off < psc.fld_size);					\
      &(psc.f_fields[fldnr][off]);					\
    }))

#endif

// this matches the Fortran particle data structure

struct f_particle {
  f_real xi, yi, zi;
  f_real pxi, pyi, pzi;
  f_real qni;
  f_real mni;
  f_real cni;
  f_real lni;
  f_real wni;
};

// ----------------------------------------------------------------------
// macros to access Fortran fields

#define FF3_OFF(jx,jy,jz)						\
  (((((jz)-psc.ilg[2]))							\
    *psc.img[1] + ((jy)-psc.ilg[1]))					\
   *psc.img[0] + ((jx)-psc.ilg[0]))

#if 1

#define FF3(fldnr, jx,jy,jz)			\
  (psc.f_fields[fldnr][FF3_OFF(jx,jy,jz)])

#else

#define FF3(fldnr, jx,jy,jz)						\
  (*({int off = FF3_OFF(jx,jy,jz);					\
      assert(off >= 0);							\
      assert(off < psc.fld_size);					\
      &(psc.f_fields[fldnr][off]);					\
    }))

#endif

struct psc_param {
  double cori, eta, alpha;
  double wl;
  double wp;
};

struct psc_domain {
  double length[3];
  int itot[3], ilo[3], ihi[3];
  int bnd_fld[3], bnd_part[3];
  int nproc[3];
};

// ----------------------------------------------------------------------
// general info / parameters for the code

struct psc_ops {
  const char *name;
  void (*create)(void);
  void (*destroy)(void);
  void (*particles_from_fortran)(void);
  void (*particles_to_fortran)(void);
  void (*fields_from_fortran)(void);
  void (*fields_to_fortran)(void);
  void (*push_part_yz)(void);
  void (*push_part_z)(void);
  void (*push_part_yz_a)(void); // only does the simple first half step
<<<<<<< HEAD
  void (*push_part_yz_b)(void); // does everything but the currents
=======
  void (*push_part_yz_b)(void); // 1/2 x and 1/1 p step
>>>>>>> 307fcf0b
};

struct psc {
  struct psc_ops *ops;
  // user-configurable parameters
  struct psc_param prm;
  struct psc_domain domain;

  // other parameters / constants
  double p2A, p2B;
  int timestep;
  double dt;
  double dx[3];

  // Fortran compatible particles
  int n_part;
  struct f_particle *f_part;

  // Fortran compatible fields
  int ilo[3], ihi[3]; // local domain: il, il+1, ..., ih-1
  int ibn[3];         // number of ghost points
  int ilg[3], ihg[3]; // local domain incl ghost points: ilg, ilg+1, ..., ihg-1
  int img[3];         // total # points per dir incl. ghost points
  int fld_size;       // total # points per field incl. ghost points
  f_real *f_fields[NR_FIELDS];

  // C data structures
  void *c_ctx;

  // did we allocate the fields / particles (otherwise, Fortran did)
  bool allocated;
};

// we keep this info global for now.
// FIXME, I'd like to declare this extern, but mac os has a problem with that...

struct psc psc;

void psc_create(const char *mod_particle);
void psc_alloc(int ilo[3], int ihi[3], int ibn[3], int n_part);
void psc_destroy();

void psc_setup_parameters();
void psc_setup_fields_zero();
void psc_setup_fields_1();
void psc_setup_particles_1();
void psc_setup_particles_random_yz();
void psc_dump_particles(const char *fname);
void psc_save_particles_ref();
void psc_save_fields_ref();
void psc_check_currents_ref();
void psc_check_particles_ref();
void psc_check_fields_ref();
void psc_create_test_1(const char *ops_name);
void psc_create_test_2(const char *ops_name);
void psc_create_test_3(const char *ops_name);

void psc_push_part_yz();
void psc_push_part_z();
void psc_push_part_yz_a();
void psc_push_part_yz_b();

// various implementations of the psc
// (something like Fortran, generic C, CUDA, ...)

extern struct psc_ops psc_ops_fortran;
extern struct psc_ops psc_ops_generic_c;
extern struct psc_ops psc_ops_sse2; //Intel SIMD instructions

// Wrappers for Fortran functions
void PIC_push_part_yz();
void PIC_push_part_z();
void PIC_push_part_yz_a();
void PIC_push_part_yz_b();

// ----------------------------------------------------------------------
// other bits and hacks...

#define sqr(a) ((a) * (a))

#define HERE printf("HERE: in %s() at %s:%d\n", __FUNCTION__, __FILE__, __LINE__)

#endif<|MERGE_RESOLUTION|>--- conflicted
+++ resolved
@@ -26,27 +26,6 @@
 
 typedef double f_real;
 typedef int f_int;
-
-#define FF3_OFF(jx,jy,jz)						\
-  (((((jz)-psc.ilg[2]))							\
-    *psc.img[1] + ((jy)-psc.ilg[1]))					\
-   *psc.img[0] + ((jx)-psc.ilg[0]))
-
-#if 1
-
-#define FF3(fldnr, jx,jy,jz)			\
-  (psc.f_fields[fldnr][FF3_OFF(jx,jy,jz)])
-
-#else
-
-#define FF3(fldnr, jx,jy,jz)						\
-  (*({int off = FF3_OFF(jx,jy,jz);					\
-      assert(off >= 0);							\
-      assert(off < psc.fld_size);					\
-      &(psc.f_fields[fldnr][off]);					\
-    }))
-
-#endif
 
 // this matches the Fortran particle data structure
 
@@ -111,11 +90,7 @@
   void (*push_part_yz)(void);
   void (*push_part_z)(void);
   void (*push_part_yz_a)(void); // only does the simple first half step
-<<<<<<< HEAD
-  void (*push_part_yz_b)(void); // does everything but the currents
-=======
   void (*push_part_yz_b)(void); // 1/2 x and 1/1 p step
->>>>>>> 307fcf0b
 };
 
 struct psc {
@@ -162,16 +137,12 @@
 void psc_setup_fields_zero();
 void psc_setup_fields_1();
 void psc_setup_particles_1();
-void psc_setup_particles_random_yz();
 void psc_dump_particles(const char *fname);
 void psc_save_particles_ref();
 void psc_save_fields_ref();
 void psc_check_currents_ref();
 void psc_check_particles_ref();
-void psc_check_fields_ref();
 void psc_create_test_1(const char *ops_name);
-void psc_create_test_2(const char *ops_name);
-void psc_create_test_3(const char *ops_name);
 
 void psc_push_part_yz();
 void psc_push_part_z();
@@ -183,6 +154,7 @@
 
 extern struct psc_ops psc_ops_fortran;
 extern struct psc_ops psc_ops_generic_c;
+extern struct psc_ops psc_ops_cuda;
 extern struct psc_ops psc_ops_sse2; //Intel SIMD instructions
 
 // Wrappers for Fortran functions
