--- conflicted
+++ resolved
@@ -293,12 +293,6 @@
 extern struct psc_case_ops psc_case_ops_thinfoil;
 extern struct psc_case_ops psc_case_ops_harris;
 
-<<<<<<< HEAD
-extern struct psc_pulse_ops psc_pulse_ops_p_z1_short; // FIXME, rename -> gauss
-extern struct psc_pulse_ops psc_pulse_ops_p_z1_flattop;
-
-=======
->>>>>>> fd3161cf
 // Wrappers for Fortran functions
 void PIC_push_part_yz();
 void PIC_push_part_z();
