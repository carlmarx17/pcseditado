
#include "psc.h"
#include "psc_push_particles.h"
#include "psc_push_fields.h"
#include "psc_bnd.h"
#include "psc_collision.h"
#include "psc_randomize.h"
#include "psc_sort.h"
#include "psc_output_fields.h"
#include "psc_moments.h"

#include <mrc_common.h>
#include <mrc_params.h>

#include <stdio.h>
#include <stdlib.h>
#include <string.h>
#include <math.h>
#include <limits.h>
#include <assert.h>

struct psc psc;

<<<<<<< HEAD
// ----------------------------------------------------------------------

static struct psc_ops *psc_ops_list[] = {
  &psc_ops_generic_c,
  &psc_ops_fortran,
  &psc_ops_none,
#ifdef USE_CUDA
  &psc_ops_cuda,
#endif
#ifdef USE_SSE2
  &psc_ops_sse2,
#endif
#ifdef USE_CBE
  &psc_ops_cbe,
#endif
  NULL,
};

static struct psc_push_field_ops *psc_push_field_ops_list[] = {
  &psc_push_field_ops_fortran,
  &psc_push_field_ops_c,
#ifdef USE_CBE
  &psc_push_field_ops_cbe,
#endif
  &psc_push_field_ops_none,
  NULL,
};

static struct psc_randomize_ops *psc_randomize_ops_list[] = {
  &psc_randomize_ops_fortran,
  &psc_randomize_ops_none,
  NULL,
};

static struct psc_sort_ops *psc_sort_ops_list[] = {
  &psc_sort_ops_fortran,
  &psc_sort_ops_qsort,
  &psc_sort_ops_countsort,
  &psc_sort_ops_countsort2,
  &psc_sort_ops_none,
  NULL,
};

static struct psc_collision_ops *psc_collision_ops_list[] = {
  &psc_collision_ops_fortran,
  &psc_collision_ops_none,
  NULL,
};

static struct psc_output_ops *psc_output_ops_list[] = {
  &psc_output_ops_fortran,
  &psc_output_ops_c,
  NULL,
};

static struct psc_bnd_ops *psc_bnd_ops_list[] = {
  &psc_bnd_ops_fortran,
  &psc_bnd_ops_c,
  NULL,
};

static struct psc_moment_ops *psc_moment_ops_list[] = {
  &psc_moment_ops_fortran,
  &psc_moment_ops_c,
  NULL,
};

static struct psc_ops *
psc_find_ops(const char *ops_name)
{
  for (int i = 0; psc_ops_list[i]; i++) {
    if (strcasecmp(psc_ops_list[i]->name, ops_name) == 0)
      return psc_ops_list[i];
  }
  fprintf(stderr, "ERROR: psc_ops '%s' not available.\n", ops_name);
  abort();
}

static struct psc_push_field_ops *
psc_find_push_field_ops(const char *ops_name)
{
  for (int i = 0; psc_push_field_ops_list[i]; i++) {
    if (strcasecmp(psc_push_field_ops_list[i]->name, ops_name) == 0)
      return psc_push_field_ops_list[i];
  }
  fprintf(stderr, "ERROR: psc_push_field_ops '%s' not available.\n", ops_name);
  abort();
}

static struct psc_randomize_ops *
psc_find_randomize_ops(const char *ops_name)
{
  for (int i = 0; psc_randomize_ops_list[i]; i++) {
    if (strcasecmp(psc_randomize_ops_list[i]->name, ops_name) == 0)
      return psc_randomize_ops_list[i];
  }
  fprintf(stderr, "ERROR: psc_randomize_ops '%s' not available.\n", ops_name);
  abort();
}

static struct psc_sort_ops *
psc_find_sort_ops(const char *ops_name)
{
  for (int i = 0; psc_sort_ops_list[i]; i++) {
    if (strcasecmp(psc_sort_ops_list[i]->name, ops_name) == 0)
      return psc_sort_ops_list[i];
  }
  fprintf(stderr, "ERROR: psc_sort_ops '%s' not available.\n", ops_name);
  abort();
}

static struct psc_collision_ops *
psc_find_collision_ops(const char *ops_name)
{
  for (int i = 0; psc_collision_ops_list[i]; i++) {
    if (strcasecmp(psc_collision_ops_list[i]->name, ops_name) == 0)
      return psc_collision_ops_list[i];
  }
  fprintf(stderr, "ERROR: psc_collision_ops '%s' not available.\n", ops_name);
  abort();
}

static struct psc_output_ops *             // takes module name from command line
psc_find_output_ops(const char *ops_name)
{
  for (int i = 0; psc_output_ops_list[i]; i++) {
    if (strcasecmp(psc_output_ops_list[i]->name, ops_name) == 0)
      return psc_output_ops_list[i];       // module name shows up in psc_output_ops_list
  }
  fprintf(stderr, "ERROR: psc_output_ops '%s' not available.\n", ops_name);
  abort();
}

static struct psc_bnd_ops *
psc_find_bnd_ops(const char *ops_name)
{
  for (int i = 0; psc_bnd_ops_list[i]; i++) {
    if (strcasecmp(psc_bnd_ops_list[i]->name, ops_name) == 0)
      return psc_bnd_ops_list[i];
  }
  fprintf(stderr, "ERROR: psc_bnd_ops '%s' not available.\n", ops_name);
  abort();
}

static struct psc_moment_ops *
psc_find_moment_ops(const char *ops_name)
{
  for (int i = 0; psc_moment_ops_list[i]; i++) {
    if (strcasecmp(psc_moment_ops_list[i]->name, ops_name) == 0)
      return psc_moment_ops_list[i];
  }
  fprintf(stderr, "ERROR: psc_moment_ops '%s' not available.\n", ops_name);
  abort();
}

=======
>>>>>>> 0dd82b3e
#define VAR(x) (void *)offsetof(struct psc_mod_config, x)

static struct param psc_mod_config_descr[] = {
  { "mod_particle"    , VAR(mod_particle)       , PARAM_STRING(NULL)  },
  { "mod_field"       , VAR(mod_field)          , PARAM_STRING(NULL)  },
  { "mod_randomize"   , VAR(mod_randomize)      , PARAM_STRING(NULL)  },
  { "mod_sort"        , VAR(mod_sort)           , PARAM_STRING(NULL)  },
  { "mod_collision"   , VAR(mod_collision)      , PARAM_STRING(NULL)  },
  { "mod_output"      , VAR(mod_output)         , PARAM_STRING(NULL)  },
  { "mod_bnd"         , VAR(mod_bnd)            , PARAM_STRING(NULL)  },
  { "mod_moment"      , VAR(mod_moment)         , PARAM_STRING(NULL)  },
  {},
};

#undef VAR

void
psc_create(struct psc_mod_config *conf)
{
  memset(&psc, 0, sizeof(psc));

  mrc_params_parse_nodefault(conf, psc_mod_config_descr, "PSC", MPI_COMM_WORLD);
  mrc_params_print(conf, psc_mod_config_descr, "PSC", MPI_COMM_WORLD);

  MPI_Comm comm = MPI_COMM_WORLD;

  psc.push_particles = psc_push_particles_create(comm);
  if (conf->mod_particle) {
    psc_push_particles_set_type(psc.push_particles, conf->mod_particle);
  }

  psc.push_fields = psc_push_fields_create(comm);
  if (conf->mod_field) {
    psc_push_fields_set_type(psc.push_fields, conf->mod_field);
  }

  psc.bnd = psc_bnd_create(comm);
  if (conf->mod_bnd) {
    psc_bnd_set_type(psc.bnd, conf->mod_bnd);
  }

  psc.collision = psc_collision_create(comm);
  if (conf->mod_collision) {
    psc_collision_set_type(psc.collision, conf->mod_collision);
  }

  psc.randomize = psc_randomize_create(comm);
  if (conf->mod_randomize) {
    psc_randomize_set_type(psc.randomize, conf->mod_randomize);
  }

  psc.sort = psc_sort_create(comm);
  if (conf->mod_sort) {
    psc_sort_set_type(psc.sort, conf->mod_sort);
  }

  psc.output_fields = psc_output_fields_create(comm);
  if (conf->mod_output) {
    psc_output_fields_set_type(psc.output_fields, conf->mod_output);
  }

  psc.moments = psc_moments_create(comm);
  if (conf->mod_moment) {
    psc_moments_set_type(psc.moments, conf->mod_moment);
  }

  psc.time_start = MPI_Wtime();
}

// ----------------------------------------------------------------------
// psc_set_from_options

void
psc_set_from_options(void)
{
  psc_push_particles_set_from_options(psc.push_particles);
  psc_push_fields_set_from_options(psc.push_fields);
  psc_bnd_set_from_options(psc.bnd);
  psc_collision_set_from_options(psc.collision);
  psc_randomize_set_from_options(psc.randomize);
  psc_sort_set_from_options(psc.sort);
  psc_output_fields_set_from_options(psc.output_fields);
  psc_moments_set_from_options(psc.moments);
}

// ----------------------------------------------------------------------
// psc_setup

void
psc_setup(void)
{
  psc_push_particles_setup(psc.push_particles);
  psc_push_fields_setup(psc.push_fields);
  psc_bnd_setup(psc.bnd);
  psc_collision_setup(psc.collision);
  psc_randomize_setup(psc.randomize);
  psc_sort_setup(psc.sort);
  psc_output_fields_setup(psc.output_fields);
  psc_moments_setup(psc.moments);
}

// ----------------------------------------------------------------------
// psc_view

void
psc_view(void)
{
  psc_push_particles_view(psc.push_particles);
  psc_push_fields_view(psc.push_fields);
  psc_bnd_view(psc.bnd);
  psc_collision_view(psc.collision);
  psc_randomize_view(psc.randomize);
  psc_sort_view(psc.sort);
  psc_output_fields_view(psc.output_fields);
  psc_moments_view(psc.moments);
}

// ----------------------------------------------------------------------
// psc_destroy

void
psc_destroy()
{
  mfields_base_destroy(&psc.flds);
  mparticles_base_destroy(&psc.particles);

  psc_push_particles_destroy(psc.push_particles);
  psc_push_fields_destroy(psc.push_fields);
  psc_bnd_destroy(psc.bnd);
  psc_collision_destroy(psc.collision);
  psc_randomize_destroy(psc.randomize);
  psc_sort_destroy(psc.sort);
  psc_output_fields_destroy(psc.output_fields);
  psc_moments_destroy(psc.moments);
}

// ----------------------------------------------------------------------
// psc_out_particles

void
psc_out_particles()
{
  OUT_part();
}

// ----------------------------------------------------------------------
// psc_init

#define INIT_param_fortran_F77 F77_FUNC_(init_param_fortran, INIT_PARAM_FORTRAN)

void INIT_param_fortran_F77(void);

void
psc_init(const char *case_name)
{
  psc_init_param(case_name);

  SET_param_psc();
  SET_param_coeff();
  INIT_basic();
  INIT_param_fortran_F77();

  int particle_label_offset;
  psc_init_partition(&particle_label_offset);
  SET_param_domain();
  SET_subdomain();

  psc_init_particles(particle_label_offset);
  psc_set_from_options();
  psc_setup();
  psc_view();

  mfields_base_alloc(&psc.flds, NR_FIELDS);
  psc_init_field(&psc.flds);
}

// ----------------------------------------------------------------------
// psc_set_n_particles

void
psc_set_n_particles(particles_base_t *pp, int n_part)
{
  pp->n_part = n_part;
  SET_niloc(n_part);
}

// ----------------------------------------------------------------------
// psc_write_checkpoint

void
psc_read_checkpoint(void)
{
  mpi_printf(MPI_COMM_WORLD, "INFO: Reading checkpoint.\n");
  
  int n_part;
  SERV_read_1(&psc.timestep, &n_part);
  particles_base_realloc(&psc.particles.p[0], n_part);
  psc_set_n_particles(0, n_part);
  
  mparticles_fortran_t particles;
  particles_fortran_get(&particles, &psc.particles);
  mfields_fortran_t flds;
  fields_fortran_get(&flds, 0, 0, &psc.flds);

  SERV_read_2(&particles.p[0], &flds.f[0]);

  particles_fortran_put(&particles, &psc.particles);
  fields_fortran_put(&flds, JXI, HZ + 1, &psc.flds);
}

// ----------------------------------------------------------------------
// psc_write_checkpoint

void
psc_write_checkpoint(void)
{
  mpi_printf(MPI_COMM_WORLD, "INFO: Writing checkpoint.\n");
  
  mparticles_fortran_t particles;
  particles_fortran_get(&particles, &psc.particles);
  mfields_fortran_t flds;
  fields_fortran_get(&flds, JXI, HZ + 1, &psc.flds);

  SERV_write(&particles.p[0], &flds.f[0]);

  particles_fortran_put(&particles, &psc.particles);
  fields_fortran_put(&flds, 0, 0, &psc.flds);
}

// ======================================================================

const char *fldname[NR_FIELDS] = {
  [NE]  = "ne",
  [NI]  = "ni",
  [NN]  = "nn",
  [JXI] = "jx",
  [JYI] = "jy",
  [JZI] = "jz",
  [EX]  = "ex",
  [EY]  = "ey",
  [EZ]  = "ez",
  [HX]  = "hx",
  [HY]  = "hy",
  [HZ]  = "hz",
  [DX]  = "dx",
  [DY]  = "dy",
  [DZ]  = "dz",
  [BX]  = "bx",
  [BY]  = "by",
  [BZ]  = "bz",
  [EPS] = "eps",
  [MU]  = "mu",
};<|MERGE_RESOLUTION|>--- conflicted
+++ resolved
@@ -21,164 +21,6 @@
 
 struct psc psc;
 
-<<<<<<< HEAD
-// ----------------------------------------------------------------------
-
-static struct psc_ops *psc_ops_list[] = {
-  &psc_ops_generic_c,
-  &psc_ops_fortran,
-  &psc_ops_none,
-#ifdef USE_CUDA
-  &psc_ops_cuda,
-#endif
-#ifdef USE_SSE2
-  &psc_ops_sse2,
-#endif
-#ifdef USE_CBE
-  &psc_ops_cbe,
-#endif
-  NULL,
-};
-
-static struct psc_push_field_ops *psc_push_field_ops_list[] = {
-  &psc_push_field_ops_fortran,
-  &psc_push_field_ops_c,
-#ifdef USE_CBE
-  &psc_push_field_ops_cbe,
-#endif
-  &psc_push_field_ops_none,
-  NULL,
-};
-
-static struct psc_randomize_ops *psc_randomize_ops_list[] = {
-  &psc_randomize_ops_fortran,
-  &psc_randomize_ops_none,
-  NULL,
-};
-
-static struct psc_sort_ops *psc_sort_ops_list[] = {
-  &psc_sort_ops_fortran,
-  &psc_sort_ops_qsort,
-  &psc_sort_ops_countsort,
-  &psc_sort_ops_countsort2,
-  &psc_sort_ops_none,
-  NULL,
-};
-
-static struct psc_collision_ops *psc_collision_ops_list[] = {
-  &psc_collision_ops_fortran,
-  &psc_collision_ops_none,
-  NULL,
-};
-
-static struct psc_output_ops *psc_output_ops_list[] = {
-  &psc_output_ops_fortran,
-  &psc_output_ops_c,
-  NULL,
-};
-
-static struct psc_bnd_ops *psc_bnd_ops_list[] = {
-  &psc_bnd_ops_fortran,
-  &psc_bnd_ops_c,
-  NULL,
-};
-
-static struct psc_moment_ops *psc_moment_ops_list[] = {
-  &psc_moment_ops_fortran,
-  &psc_moment_ops_c,
-  NULL,
-};
-
-static struct psc_ops *
-psc_find_ops(const char *ops_name)
-{
-  for (int i = 0; psc_ops_list[i]; i++) {
-    if (strcasecmp(psc_ops_list[i]->name, ops_name) == 0)
-      return psc_ops_list[i];
-  }
-  fprintf(stderr, "ERROR: psc_ops '%s' not available.\n", ops_name);
-  abort();
-}
-
-static struct psc_push_field_ops *
-psc_find_push_field_ops(const char *ops_name)
-{
-  for (int i = 0; psc_push_field_ops_list[i]; i++) {
-    if (strcasecmp(psc_push_field_ops_list[i]->name, ops_name) == 0)
-      return psc_push_field_ops_list[i];
-  }
-  fprintf(stderr, "ERROR: psc_push_field_ops '%s' not available.\n", ops_name);
-  abort();
-}
-
-static struct psc_randomize_ops *
-psc_find_randomize_ops(const char *ops_name)
-{
-  for (int i = 0; psc_randomize_ops_list[i]; i++) {
-    if (strcasecmp(psc_randomize_ops_list[i]->name, ops_name) == 0)
-      return psc_randomize_ops_list[i];
-  }
-  fprintf(stderr, "ERROR: psc_randomize_ops '%s' not available.\n", ops_name);
-  abort();
-}
-
-static struct psc_sort_ops *
-psc_find_sort_ops(const char *ops_name)
-{
-  for (int i = 0; psc_sort_ops_list[i]; i++) {
-    if (strcasecmp(psc_sort_ops_list[i]->name, ops_name) == 0)
-      return psc_sort_ops_list[i];
-  }
-  fprintf(stderr, "ERROR: psc_sort_ops '%s' not available.\n", ops_name);
-  abort();
-}
-
-static struct psc_collision_ops *
-psc_find_collision_ops(const char *ops_name)
-{
-  for (int i = 0; psc_collision_ops_list[i]; i++) {
-    if (strcasecmp(psc_collision_ops_list[i]->name, ops_name) == 0)
-      return psc_collision_ops_list[i];
-  }
-  fprintf(stderr, "ERROR: psc_collision_ops '%s' not available.\n", ops_name);
-  abort();
-}
-
-static struct psc_output_ops *             // takes module name from command line
-psc_find_output_ops(const char *ops_name)
-{
-  for (int i = 0; psc_output_ops_list[i]; i++) {
-    if (strcasecmp(psc_output_ops_list[i]->name, ops_name) == 0)
-      return psc_output_ops_list[i];       // module name shows up in psc_output_ops_list
-  }
-  fprintf(stderr, "ERROR: psc_output_ops '%s' not available.\n", ops_name);
-  abort();
-}
-
-static struct psc_bnd_ops *
-psc_find_bnd_ops(const char *ops_name)
-{
-  for (int i = 0; psc_bnd_ops_list[i]; i++) {
-    if (strcasecmp(psc_bnd_ops_list[i]->name, ops_name) == 0)
-      return psc_bnd_ops_list[i];
-  }
-  fprintf(stderr, "ERROR: psc_bnd_ops '%s' not available.\n", ops_name);
-  abort();
-}
-
-static struct psc_moment_ops *
-psc_find_moment_ops(const char *ops_name)
-{
-  for (int i = 0; psc_moment_ops_list[i]; i++) {
-    if (strcasecmp(psc_moment_ops_list[i]->name, ops_name) == 0)
-      return psc_moment_ops_list[i];
-  }
-  fprintf(stderr, "ERROR: psc_moment_ops '%s' not available.\n", ops_name);
-  abort();
-}
-
-=======
->>>>>>> 0dd82b3e
 #define VAR(x) (void *)offsetof(struct psc_mod_config, x)
 
 static struct param psc_mod_config_descr[] = {
