--- conflicted
+++ resolved
@@ -20,7 +20,7 @@
 void
 __assert_equal(double x, double y, const char *xs, const char *ys)
 {
-  double max = fmax(fabs(x), fabs(y)) + 1e-7;
+  double max = fmax(fabs(x), fabs(y)) + 1e-10;
   double eps = fabs((x - y) / max);
   if (eps > 1e-4) { // FIXME 1e-5 fails!
     fprintf(stderr, "assert_equal: fail %s = %g, %s = %g rel err = %g\n",
@@ -34,6 +34,7 @@
 static struct psc_ops *psc_ops_list[] = {
   &psc_ops_generic_c,
   &psc_ops_fortran,
+  &psc_ops_cuda,
   &psc_ops_sse2,
   NULL,
 };
@@ -141,42 +142,6 @@
     memset(psc.f_fields[m], 0, psc.fld_size * sizeof(f_real));
   }
 }
-
-// Fills the fields with sequentially increasing numbers
-// I use it to check macros and indexing
-
-void
-psc_setup_fields_seq_yz()
-{
-  for(int m = EX; m < NR_FIELDS; m++){
-    for(int i = 0; i < psc.img[0]; i++){
-      for(int j = 0; j < psc.img[1]; j++){
-	for(int k = 0; k < psc.img[2]; k++){
-	  psc.f_fields[m][i + j*(psc.img[0]) + k*(psc.img[0]*psc.img[1])] = j*k;
-	}
-      }
-    }
-  }
-}
-
-void
-psc_setup_fields_1()
-{
-  psc_setup_fields_zero();
-  for (int jz = psc.ilg[2]; jz < psc.ihg[2]; jz++) {
-    for (int jy = psc.ilg[1]; jy < psc.ihg[1]; jy++) {
-      for (int jx = psc.ilg[0]; jx < psc.ihg[0]; jx++) {
-	FF3(EX, jx,jy,jz) = .1 * sin(.5 * jx) + .2 * sin(.4 * jy) + .3 * sin(.3 * jz);
-	FF3(EY, jx,jy,jz) = .2 * sin(.4 * jx) + .3 * sin(.3 * jy) + .4 * sin(.2 * jz);
-	FF3(EZ, jx,jy,jz) = .3 * sin(.3 * jx) + .4 * sin(.2 * jy) + .5 * sin(.1 * jz);
-	FF3(BX, jx,jy,jz) = .1 * cos(.5 * jx) + .2 * cos(.4 * jy) + .3 * cos(.3 * jz);
-	FF3(BY, jx,jy,jz) = .2 * cos(.4 * jx) + .3 * cos(.3 * jy) + .4 * cos(.2 * jz);
-	FF3(BZ, jx,jy,jz) = .3 * cos(.3 * jx) + .4 * cos(.2 * jy) + .5 * cos(.1 * jz);
-      }
-    }
-  }
-}
-
 
 void
 psc_setup_fields_1()
@@ -221,25 +186,6 @@
 }
 
 void
-psc_setup_particles_random_yz()
-{
-  srand48(42.0);
-  for (int n = 0; n < psc.n_part; n++) {
-    psc.f_part[n].xi = .5;
-    psc.f_part[n].yi = psc.ilo[1] + (psc.ihi[1] - psc.ilo[1])*drand48();
-    psc.f_part[n].zi = psc.ilo[2] + (psc.ihi[2] - psc.ilo[2])*drand48();;
-    psc.f_part[n].pxi = 0.;
-    psc.f_part[n].pyi = .02;
-    psc.f_part[n].pzi = .01;
-    psc.f_part[n].qni = -1.;
-    psc.f_part[n].mni = 1.;
-    psc.f_part[n].lni = 0.;
-    psc.f_part[n].wni = 1.;
-  }
-}
-
-
-void
 psc_dump_particles(const char *fname)
 {
   printf("psc_dump_particles %s\n", fname);
@@ -303,16 +249,9 @@
   psc.ops->particles_from_fortran();
   psc.ops->fields_from_fortran();
   psc.ops->push_part_yz_b();
-<<<<<<< HEAD
-  psc.ops->particles_to_fortran();
-  psc.ops->fields_to_fortran();
-}
-=======
   psc.ops->fields_to_fortran();
   psc.ops->particles_to_fortran();
 }
-
->>>>>>> 307fcf0b
 
 
 static struct f_particle *particle_ref;
@@ -371,27 +310,10 @@
     assert_equal(psc.f_part[i].zi , particle_ref[i].zi);
     assert_equal(psc.f_part[i].pxi, particle_ref[i].pxi);
     assert_equal(psc.f_part[i].pyi, particle_ref[i].pyi);
-    assert_equal(psc.f_part[i].pzi, particle_ref[i].pzi); 
-
-  }
-}
-
-// ----------------------------------------------------------------------
-// psc_check_fields_ref
-//
-// check current field data agains previously saved reference solution
-
-void
-psc_check_fields_ref()
-{
-  assert(field_ref[NE]); //FIXME: this is bad
-  for (int m = 0; m < NR_FIELDS; m++){
-    for (int n = 0; n < psc.fld_size; n++){
-      assert_equal(psc.f_fields[m][n], field_ref[m][n]);
-      //  fprintf(stderr, "%d\n", n);
-    }
-  }
-}
+    assert_equal(psc.f_part[i].pzi, particle_ref[i].pzi);
+  }
+}
+
 
 // ----------------------------------------------------------------------
 // psc_check_currents_ref
@@ -405,9 +327,7 @@
   for (int m = JXI; m <= JZI; m++){
     for (int n = 0; n < psc.fld_size; n++){
       assert_equal(psc.f_fields[m][n], field_ref[m][n]);
-      //  fprintf(stderr, "%d\n", n);
-    }
-    HERE;
+    }
   }
 }
 
@@ -419,15 +339,9 @@
 void
 psc_create_test_1(const char *ops_name)
 {
-<<<<<<< HEAD
-  int ilo[3] = { 0, 0, 0 };
-  int ihi[3] = { 1, 20, 20 };
-  int ibn[3] = { 2, 2, 2 }; // FIXME?
-=======
   int ilo[3] = { 0,  0,  0 };
   int ihi[3] = { 1, 16, 16 };
   int ibn[3] = { 2,  2,  2 }; // FIXME?
->>>>>>> 307fcf0b
 
   int n_part = 1e4 * (ihi[2]-ilo[2]) * (ihi[1] - ilo[1]);
 
@@ -437,45 +351,3 @@
   psc_setup_fields_1();
   psc_setup_particles_1();
 }
-
-// ----------------------------------------------------------------------
-// psc_create_test_2
-//
-// set up test case 2 with some non-zero fields
-
-void
-psc_create_test_2(const char *ops_name)
-{
-  int ilo[3] = { 0, 0, 0 };
-  int ihi[3] = { 1, 8, 8 };
-  int ibn[3] = { 2, 2, 2 }; // FIXME?
-
-  int n_part = 1e6;
-
-  psc_create(ops_name);
-  psc_alloc(ilo, ihi, ibn, n_part);
-  psc_setup_parameters();
-  psc_setup_fields_1();
-  psc_setup_particles_1();
-}
-
-// ----------------------------------------------------------------------
-// psc_create_test_3
-//
-// A test case with a slightly more realistic setup
-
-void
-psc_create_test_3(const char *ops_name)
-{
-  int ilo[3] = { 0, 0, 0 };
-  int ihi[3] = { 1, 200, 200 };
-  int ibn[3] = { 2, 2, 2 }; // FIXME?
-
-  int n_part = 4e6;
-
-  psc_create(ops_name);
-  psc_alloc(ilo, ihi, ibn, n_part);
-  psc_setup_parameters();
-  psc_setup_fields_1();
-  psc_setup_particles_random_yz();
-}