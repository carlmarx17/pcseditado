--- conflicted
+++ resolved
@@ -127,7 +127,6 @@
     prof_start(pr);
 
     auto timestep = grid.timestep();
-<<<<<<< HEAD
     if(first_time){
         first_time = false;
         if(timestep != 0){
@@ -137,16 +136,6 @@
             tfield_moments_next_ = timestep + tfield_moments_interval;
             return;
         }
-=======
-    if (first_time) {
-      first_time = false;
-      if (timestep != 0)
-        pfield_next_ = timestep + pfield_interval;
-      tfield_next_ = timestep + tfield_interval;
-      pfield_moments_next_ = timestep + pfield_moments_interval;
-      tfield_moments_next_ = timestep + tfield_moments_interval;
-      return;
->>>>>>> 298a9bcc
     }
 
     bool do_pfield = pfield_interval > 0 && timestep >= pfield_next_;
