--- conflicted
+++ resolved
@@ -126,12 +126,9 @@
 int mrc_obj_get_param_float3(struct mrc_obj *obj, const char *name, float *pval);
 int mrc_obj_get_param_double3(struct mrc_obj *obj, const char *name, double *pval);
 int mrc_obj_get_param_obj(struct mrc_obj *obj, const char *name, struct mrc_obj **pval);
-<<<<<<< HEAD
-void mrc_obj_get_param_ptr(struct mrc_obj *obj, const char *name, void **pval);
-=======
+int mrc_obj_get_param_ptr(struct mrc_obj *obj, const char *name, void **pval);
 int mrc_obj_get_param_float_array_nr_vals(struct mrc_obj *obj, const char *name, int *nr_vals);
 int mrc_obj_get_param_float_array(struct mrc_obj *obj, const char *name, float *pval);
->>>>>>> 56b98dba
 
 void mrc_obj_get_var(struct mrc_obj *obj, const char *name, union param_u **pv);
 struct mrc_obj *mrc_obj_get_var_obj(struct mrc_obj *obj, const char *name);
@@ -355,71 +352,6 @@
                                                                         \
   static inline int                                                     \
   pfx ## _get_param_double3(obj_type *obj, const char *name, double *pval) \
-<<<<<<< HEAD
-  {									\
-    mrc_obj_get_param_double3((struct mrc_obj *)obj, name, pval);	\
-  }									\
-									\
-  static inline int							\
-  pfx ## _get_param_obj(obj_type *obj, const char *name, void *pval)	\
-  {									\
-    return mrc_obj_get_param_obj((struct mrc_obj *)obj, name,		\
-				 (struct mrc_obj **) pval);		\
-  }									\
-									\
-  static inline void							\
-  pfx ## _get_param_ptr(obj_type *obj, const char *name, void **pval)	\
-  {									\
-    mrc_obj_get_param_ptr((struct mrc_obj *)obj, name, pval);		\
-  }									\
-									\
-  static inline void 							\
-  pfx ## _get_var(obj_type *obj, const char *name, union param_u **pv)	\
-  {									\
-    mrc_obj_get_var((struct mrc_obj *)obj, name, pv);			\
-  }									\
-									\
-  /* we should return a subtype of mrc_obj, but that's not */		\
-  /* easily possible without having the user do the casting */		\
-  static inline void *							\
-  pfx ## _get_var_obj(obj_type *obj, const char *name)			\
-  {									\
-    return mrc_obj_get_var_obj((struct mrc_obj *)obj, name);		\
-  }									\
-									\
-  static inline void							\
-  pfx ## _dict_add(obj_type *obj, int type, const char *name,		\
-		   union param_u *pv)					\
-  {									\
-    mrc_obj_dict_add((struct mrc_obj *)obj, type, name, pv);		\
-  }									\
-									\
-  static inline void							\
-  pfx ## _dict_add_int(obj_type *obj, const char *name,	int val)	\
-  {									\
-    mrc_obj_dict_add_int((struct mrc_obj *)obj, name, val);		\
-  }									\
-									\
-  static inline void							\
-  pfx ## _dict_add_bool(obj_type *obj, const char *name, bool val)	\
-  {									\
-    mrc_obj_dict_add_bool((struct mrc_obj *)obj, name, val);		\
-  }									\
-									\
-  static inline void							\
-  pfx ## _dict_add_float(obj_type *obj, const char *name, float val)	\
-  {									\
-    mrc_obj_dict_add_float((struct mrc_obj *)obj, name, val);		\
-  }									\
-									\
-  static inline void							\
-  pfx ## _dict_add_double(obj_type *obj, const char *name, double val)	\
-  {									\
-    mrc_obj_dict_add_double((struct mrc_obj *)obj, name, val);		\
-  }									\
-									\
-  static inline void							\
-=======
   {                                                                     \
     return mrc_obj_get_param_double3((struct mrc_obj *)obj, name, pval); \
   }                                                                     \
@@ -492,7 +424,6 @@
   }                                                                     \
                                                                         \
   static inline void                                                    \
->>>>>>> 56b98dba
   pfx ## _dict_add_string(obj_type *obj, const char *name, const char *val) \
   {                                                                     \
     mrc_obj_dict_add_string((struct mrc_obj *)obj, name, val);          \
