--- conflicted
+++ resolved
@@ -6,49 +6,6 @@
 
 #define N_DIR (27)
 
-<<<<<<< HEAD
-struct mrc_ddc_sendrecv_entry {
-  int patch; // patch on this rank
-  int nei_patch; // partner patch (partner rank is index in send/recv_entry)
-  int dir1;  // direction
-  int len;
-  int ilo[3];
-  int ihi[3];
-};
-
-struct mrc_ddc_rank_info {
-  // what to send, by rank
-  struct mrc_ddc_sendrecv_entry *send_entry;
-  int n_send_entries;
-  int n_send;
-
-  // what to receive, by rank
-  struct mrc_ddc_sendrecv_entry *recv_entry;
-  int n_recv_entries;
-  int n_recv;
-
-  // for setting up the recv_entry's in the wrong order first
-  struct mrc_ddc_sendrecv_entry *recv_entry_;
-};
-
-struct mrc_ddc_pattern2 {
-  // communication info for each rank (NULL for those we don't communicate with)
-  struct mrc_ddc_rank_info *ri;
-  // number of ranks we're communicating with (excluding self)
-  int n_recv_ranks, n_send_ranks;
-  // one request each per rank we're communicating with
-  MPI_Request *send_req, *recv_req;
-  // number of messages we're expecting to send / receive
-  int send_cnt, recv_cnt;
-  // total number of (ddc->mpi_type) we're sending / receiving to all ranks
-  int n_send, n_recv;
-  // buffers with the above sizes
-  void *send_buf, *recv_buf;
-  void *local_buf;
-};
-
-=======
->>>>>>> a9b6d528
 struct mrc_ddc_sendrecv {
   int ilo[3], ihi[3];
   int nei_rank;
@@ -90,41 +47,6 @@
 
 extern struct mrc_ddc_ops mrc_ddc_simple_ops;
 extern struct mrc_ddc_ops mrc_ddc_multi_ops;
-<<<<<<< HEAD
-
-#define to_mrc_ddc_multi(ddc) ((struct mrc_ddc_multi *) (ddc)->obj.subctx)
-
-// ======================================================================
-// mrc_ddc_amr
-
-struct mrc_ddc_amr_row {
-  int patch;
-  int idx;
-  int first_entry;
-};
-
-struct mrc_ddc_amr_entry {
-  int patch;
-  int idx;
-  float val;
-};
-
-struct mrc_ddc_amr {
-  struct mrc_ddc_amr_row *rows;
-  struct mrc_ddc_amr_entry *entries;
-
-  int nr_rows;
-  int nr_entries;
-  int nr_rows_alloced;
-  int nr_entries_alloced;
-
-  struct mrc_domain *domain;
-  int sw;
-  int ib[3], im[3];
-};
-
-=======
->>>>>>> a9b6d528
 extern struct mrc_ddc_ops mrc_ddc_amr_ops;
 extern struct mrc_ddc_ops mrc_ddc_mb_ops;
 #endif