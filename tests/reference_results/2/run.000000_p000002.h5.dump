--- conflicted
+++ resolved
@@ -10,7 +10,7 @@
       }
       ATTRIBUTE "domain" {
          DATATYPE  H5T_STRING {
-               STRSIZE 25;
+               STRSIZE 24;
                STRPAD H5T_STR_NULLTERM;
                CSET H5T_CSET_ASCII;
                CTYPE H5T_C_S1;
@@ -93,7 +93,7 @@
       }
       ATTRIBUTE "vec" {
          DATATYPE  H5T_STRING {
-               STRSIZE 22;
+               STRSIZE 21;
                STRPAD H5T_STR_NULLTERM;
                CSET H5T_CSET_ASCII;
                CTYPE H5T_C_S1;
@@ -143,7 +143,7 @@
       }
       ATTRIBUTE "domain" {
          DATATYPE  H5T_STRING {
-               STRSIZE 25;
+               STRSIZE 24;
                STRPAD H5T_STR_NULLTERM;
                CSET H5T_CSET_ASCII;
                CTYPE H5T_C_S1;
@@ -226,7 +226,7 @@
       }
       ATTRIBUTE "vec" {
          DATATYPE  H5T_STRING {
-               STRSIZE 22;
+               STRSIZE 21;
                STRPAD H5T_STR_NULLTERM;
                CSET H5T_CSET_ASCII;
                CTYPE H5T_C_S1;
@@ -279,7 +279,7 @@
       }
       ATTRIBUTE "domain" {
          DATATYPE  H5T_STRING {
-               STRSIZE 25;
+               STRSIZE 24;
                STRPAD H5T_STR_NULLTERM;
                CSET H5T_CSET_ASCII;
                CTYPE H5T_C_S1;
@@ -362,7 +362,7 @@
       }
       ATTRIBUTE "vec" {
          DATATYPE  H5T_STRING {
-               STRSIZE 22;
+               STRSIZE 21;
                STRPAD H5T_STR_NULLTERM;
                CSET H5T_CSET_ASCII;
                CTYPE H5T_C_S1;
@@ -413,7 +413,7 @@
    GROUP "crds_gen_x-uid" {
       ATTRIBUTE "crds" {
          DATATYPE  H5T_STRING {
-               STRSIZE 23;
+               STRSIZE 22;
                STRPAD H5T_STR_NULLTERM;
                CSET H5T_CSET_ASCII;
                CTYPE H5T_C_S1;
@@ -484,7 +484,7 @@
    GROUP "crds_gen_y-uid" {
       ATTRIBUTE "crds" {
          DATATYPE  H5T_STRING {
-               STRSIZE 23;
+               STRSIZE 22;
                STRPAD H5T_STR_NULLTERM;
                CSET H5T_CSET_ASCII;
                CTYPE H5T_C_S1;
@@ -555,7 +555,7 @@
    GROUP "crds_gen_z-uid" {
       ATTRIBUTE "crds" {
          DATATYPE  H5T_STRING {
-               STRSIZE 23;
+               STRSIZE 22;
                STRPAD H5T_STR_NULLTERM;
                CSET H5T_CSET_ASCII;
                CTYPE H5T_C_S1;
@@ -626,7 +626,7 @@
    GROUP "m3" {
       ATTRIBUTE "m3" {
          DATATYPE  H5T_STRING {
-               STRSIZE 22;
+               STRSIZE 21;
                STRPAD H5T_STR_NULLTERM;
                CSET H5T_CSET_ASCII;
                CTYPE H5T_C_S1;
@@ -640,7 +640,7 @@
    GROUP "mrc_crds-uid" {
       ATTRIBUTE "crd[0]" {
          DATATYPE  H5T_STRING {
-               STRSIZE 21;
+               STRSIZE 20;
                STRPAD H5T_STR_NULLTERM;
                CSET H5T_CSET_ASCII;
                CTYPE H5T_C_S1;
@@ -652,7 +652,7 @@
       }
       ATTRIBUTE "crd[1]" {
          DATATYPE  H5T_STRING {
-               STRSIZE 21;
+               STRSIZE 20;
                STRPAD H5T_STR_NULLTERM;
                CSET H5T_CSET_ASCII;
                CTYPE H5T_C_S1;
@@ -664,7 +664,7 @@
       }
       ATTRIBUTE "crd[2]" {
          DATATYPE  H5T_STRING {
-               STRSIZE 21;
+               STRSIZE 20;
                STRPAD H5T_STR_NULLTERM;
                CSET H5T_CSET_ASCII;
                CTYPE H5T_C_S1;
@@ -676,7 +676,7 @@
       }
       ATTRIBUTE "crds_gen_x" {
          DATATYPE  H5T_STRING {
-               STRSIZE 25;
+               STRSIZE 24;
                STRPAD H5T_STR_NULLTERM;
                CSET H5T_CSET_ASCII;
                CTYPE H5T_C_S1;
@@ -688,7 +688,7 @@
       }
       ATTRIBUTE "crds_gen_y" {
          DATATYPE  H5T_STRING {
-               STRSIZE 25;
+               STRSIZE 24;
                STRPAD H5T_STR_NULLTERM;
                CSET H5T_CSET_ASCII;
                CTYPE H5T_C_S1;
@@ -700,7 +700,7 @@
       }
       ATTRIBUTE "crds_gen_z" {
          DATATYPE  H5T_STRING {
-               STRSIZE 25;
+               STRSIZE 24;
                STRPAD H5T_STR_NULLTERM;
                CSET H5T_CSET_ASCII;
                CTYPE H5T_C_S1;
@@ -712,7 +712,7 @@
       }
       ATTRIBUTE "domain" {
          DATATYPE  H5T_STRING {
-               STRSIZE 25;
+               STRSIZE 24;
                STRPAD H5T_STR_NULLTERM;
                CSET H5T_CSET_ASCII;
                CTYPE H5T_C_S1;
@@ -790,11 +790,11 @@
    GROUP "mrc_ddc-uid" {
       ATTRIBUTE "domain" {
          DATATYPE  H5T_STRING {
-            STRSIZE 30;
-            STRPAD H5T_STR_NULLTERM;
-            CSET H5T_CSET_ASCII;
-            CTYPE H5T_C_S1;
-         }
+               STRSIZE 24;
+               STRPAD H5T_STR_NULLTERM;
+               CSET H5T_CSET_ASCII;
+               CTYPE H5T_C_S1;
+            }
          DATASPACE  SCALAR
          DATA {
          (0): "mrc_domain-uid"
@@ -887,8 +887,7 @@
          (0): 0
          }
       }
-<<<<<<< HEAD
-      ATTRIBUTE "child0" {
+      ATTRIBUTE "crds" {
          DATATYPE  H5T_STRING {
                STRSIZE 22;
                STRPAD H5T_STR_NULLTERM;
@@ -897,20 +896,6 @@
             }
          DATASPACE  SCALAR
          DATA {
-         (0): "mrc_ddc-uid"
-         }
-      }
-=======
->>>>>>> 95b61935
-      ATTRIBUTE "crds" {
-         DATATYPE  H5T_STRING {
-               STRSIZE 23;
-               STRPAD H5T_STR_NULLTERM;
-               CSET H5T_CSET_ASCII;
-               CTYPE H5T_C_S1;
-            }
-         DATASPACE  SCALAR
-         DATA {
          (0): "mrc_crds-uid"
          }
       }
@@ -923,11 +908,11 @@
       }
       ATTRIBUTE "ddc" {
          DATATYPE  H5T_STRING {
-            STRSIZE 27;
-            STRPAD H5T_STR_NULLTERM;
-            CSET H5T_CSET_ASCII;
-            CTYPE H5T_C_S1;
-         }
+               STRSIZE 21;
+               STRPAD H5T_STR_NULLTERM;
+               CSET H5T_CSET_ASCII;
+               CTYPE H5T_C_S1;
+            }
          DATASPACE  SCALAR
          DATA {
          (0): "mrc_ddc-uid"
@@ -1446,7 +1431,7 @@
       }
       ATTRIBUTE "domain" {
          DATATYPE  H5T_STRING {
-               STRSIZE 25;
+               STRSIZE 24;
                STRPAD H5T_STR_NULLTERM;
                CSET H5T_CSET_ASCII;
                CTYPE H5T_C_S1;
@@ -1529,7 +1514,7 @@
       }
       ATTRIBUTE "vec" {
          DATATYPE  H5T_STRING {
-               STRSIZE 22;
+               STRSIZE 21;
                STRPAD H5T_STR_NULLTERM;
                CSET H5T_CSET_ASCII;
                CTYPE H5T_C_S1;
