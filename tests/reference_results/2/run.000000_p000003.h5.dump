--- conflicted
+++ resolved
@@ -10,7 +10,7 @@
       }
       ATTRIBUTE "domain" {
          DATATYPE  H5T_STRING {
-               STRSIZE 25;
+               STRSIZE 24;
                STRPAD H5T_STR_NULLTERM;
                CSET H5T_CSET_ASCII;
                CTYPE H5T_C_S1;
@@ -93,7 +93,7 @@
       }
       ATTRIBUTE "vec" {
          DATATYPE  H5T_STRING {
-               STRSIZE 22;
+               STRSIZE 21;
                STRPAD H5T_STR_NULLTERM;
                CSET H5T_CSET_ASCII;
                CTYPE H5T_C_S1;
@@ -144,7 +144,7 @@
       }
       ATTRIBUTE "domain" {
          DATATYPE  H5T_STRING {
-               STRSIZE 25;
+               STRSIZE 24;
                STRPAD H5T_STR_NULLTERM;
                CSET H5T_CSET_ASCII;
                CTYPE H5T_C_S1;
@@ -227,7 +227,7 @@
       }
       ATTRIBUTE "vec" {
          DATATYPE  H5T_STRING {
-               STRSIZE 22;
+               STRSIZE 21;
                STRPAD H5T_STR_NULLTERM;
                CSET H5T_CSET_ASCII;
                CTYPE H5T_C_S1;
@@ -280,7 +280,7 @@
       }
       ATTRIBUTE "domain" {
          DATATYPE  H5T_STRING {
-               STRSIZE 25;
+               STRSIZE 24;
                STRPAD H5T_STR_NULLTERM;
                CSET H5T_CSET_ASCII;
                CTYPE H5T_C_S1;
@@ -363,7 +363,7 @@
       }
       ATTRIBUTE "vec" {
          DATATYPE  H5T_STRING {
-               STRSIZE 22;
+               STRSIZE 21;
                STRPAD H5T_STR_NULLTERM;
                CSET H5T_CSET_ASCII;
                CTYPE H5T_C_S1;
@@ -414,7 +414,7 @@
    GROUP "crds_gen_x-uid" {
       ATTRIBUTE "crds" {
          DATATYPE  H5T_STRING {
-               STRSIZE 23;
+               STRSIZE 22;
                STRPAD H5T_STR_NULLTERM;
                CSET H5T_CSET_ASCII;
                CTYPE H5T_C_S1;
@@ -485,7 +485,7 @@
    GROUP "crds_gen_y-uid" {
       ATTRIBUTE "crds" {
          DATATYPE  H5T_STRING {
-               STRSIZE 23;
+               STRSIZE 22;
                STRPAD H5T_STR_NULLTERM;
                CSET H5T_CSET_ASCII;
                CTYPE H5T_C_S1;
@@ -556,7 +556,7 @@
    GROUP "crds_gen_z-uid" {
       ATTRIBUTE "crds" {
          DATATYPE  H5T_STRING {
-               STRSIZE 23;
+               STRSIZE 22;
                STRPAD H5T_STR_NULLTERM;
                CSET H5T_CSET_ASCII;
                CTYPE H5T_C_S1;
@@ -627,7 +627,7 @@
    GROUP "m3" {
       ATTRIBUTE "m3" {
          DATATYPE  H5T_STRING {
-               STRSIZE 22;
+               STRSIZE 21;
                STRPAD H5T_STR_NULLTERM;
                CSET H5T_CSET_ASCII;
                CTYPE H5T_C_S1;
@@ -641,7 +641,7 @@
    GROUP "mrc_crds-uid" {
       ATTRIBUTE "crd[0]" {
          DATATYPE  H5T_STRING {
-               STRSIZE 21;
+               STRSIZE 20;
                STRPAD H5T_STR_NULLTERM;
                CSET H5T_CSET_ASCII;
                CTYPE H5T_C_S1;
@@ -653,7 +653,7 @@
       }
       ATTRIBUTE "crd[1]" {
          DATATYPE  H5T_STRING {
-               STRSIZE 21;
+               STRSIZE 20;
                STRPAD H5T_STR_NULLTERM;
                CSET H5T_CSET_ASCII;
                CTYPE H5T_C_S1;
@@ -665,7 +665,7 @@
       }
       ATTRIBUTE "crd[2]" {
          DATATYPE  H5T_STRING {
-               STRSIZE 21;
+               STRSIZE 20;
                STRPAD H5T_STR_NULLTERM;
                CSET H5T_CSET_ASCII;
                CTYPE H5T_C_S1;
@@ -677,7 +677,7 @@
       }
       ATTRIBUTE "crds_gen_x" {
          DATATYPE  H5T_STRING {
-               STRSIZE 25;
+               STRSIZE 24;
                STRPAD H5T_STR_NULLTERM;
                CSET H5T_CSET_ASCII;
                CTYPE H5T_C_S1;
@@ -689,7 +689,7 @@
       }
       ATTRIBUTE "crds_gen_y" {
          DATATYPE  H5T_STRING {
-               STRSIZE 25;
+               STRSIZE 24;
                STRPAD H5T_STR_NULLTERM;
                CSET H5T_CSET_ASCII;
                CTYPE H5T_C_S1;
@@ -701,7 +701,7 @@
       }
       ATTRIBUTE "crds_gen_z" {
          DATATYPE  H5T_STRING {
-               STRSIZE 25;
+               STRSIZE 24;
                STRPAD H5T_STR_NULLTERM;
                CSET H5T_CSET_ASCII;
                CTYPE H5T_C_S1;
@@ -713,7 +713,7 @@
       }
       ATTRIBUTE "domain" {
          DATATYPE  H5T_STRING {
-               STRSIZE 25;
+               STRSIZE 24;
                STRPAD H5T_STR_NULLTERM;
                CSET H5T_CSET_ASCII;
                CTYPE H5T_C_S1;
@@ -791,11 +791,11 @@
    GROUP "mrc_ddc-uid" {
       ATTRIBUTE "domain" {
          DATATYPE  H5T_STRING {
-            STRSIZE 30;
-            STRPAD H5T_STR_NULLTERM;
-            CSET H5T_CSET_ASCII;
-            CTYPE H5T_C_S1;
-         }
+               STRSIZE 24;
+               STRPAD H5T_STR_NULLTERM;
+               CSET H5T_CSET_ASCII;
+               CTYPE H5T_C_S1;
+            }
          DATASPACE  SCALAR
          DATA {
          (0): "mrc_domain-uid"
@@ -888,8 +888,7 @@
          (0): 0
          }
       }
-<<<<<<< HEAD
-      ATTRIBUTE "child0" {
+      ATTRIBUTE "crds" {
          DATATYPE  H5T_STRING {
                STRSIZE 22;
                STRPAD H5T_STR_NULLTERM;
@@ -898,20 +897,6 @@
             }
          DATASPACE  SCALAR
          DATA {
-         (0): "mrc_ddc-uid"
-         }
-      }
-=======
->>>>>>> 95b61935
-      ATTRIBUTE "crds" {
-         DATATYPE  H5T_STRING {
-               STRSIZE 23;
-               STRPAD H5T_STR_NULLTERM;
-               CSET H5T_CSET_ASCII;
-               CTYPE H5T_C_S1;
-            }
-         DATASPACE  SCALAR
-         DATA {
          (0): "mrc_crds-uid"
          }
       }
@@ -924,11 +909,11 @@
       }
       ATTRIBUTE "ddc" {
          DATATYPE  H5T_STRING {
-            STRSIZE 27;
-            STRPAD H5T_STR_NULLTERM;
-            CSET H5T_CSET_ASCII;
-            CTYPE H5T_C_S1;
-         }
+               STRSIZE 21;
+               STRPAD H5T_STR_NULLTERM;
+               CSET H5T_CSET_ASCII;
+               CTYPE H5T_C_S1;
+            }
          DATASPACE  SCALAR
          DATA {
          (0): "mrc_ddc-uid"
@@ -1447,7 +1432,7 @@
       }
       ATTRIBUTE "domain" {
          DATATYPE  H5T_STRING {
-               STRSIZE 25;
+               STRSIZE 24;
                STRPAD H5T_STR_NULLTERM;
                CSET H5T_CSET_ASCII;
                CTYPE H5T_C_S1;
@@ -1530,7 +1515,7 @@
       }
       ATTRIBUTE "vec" {
          DATATYPE  H5T_STRING {
-               STRSIZE 22;
+               STRSIZE 21;
                STRPAD H5T_STR_NULLTERM;
                CSET H5T_CSET_ASCII;
                CTYPE H5T_C_S1;
